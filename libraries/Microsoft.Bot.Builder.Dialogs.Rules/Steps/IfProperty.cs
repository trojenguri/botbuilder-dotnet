﻿using System;
using System.Collections.Generic;
using System.Linq;
using System.Text;
using System.Threading;
using System.Threading.Tasks;
using Microsoft.Bot.Builder.Dialogs;
using Microsoft.Bot.Builder.Expressions;

namespace Microsoft.Bot.Builder.Dialogs.Rules.Steps
{
<<<<<<< HEAD
    public class IfPropertyCondition
    {
        public Expression Expression { get; set; }

        public List<IDialog> Steps { get; set; }
    }

=======
>>>>>>> 7dd81906
    public class IfProperty : DialogCommand, IDialogDependencies
    {
        public Expression Expression { get; set; }

        public List<IDialog> IfTrue { get; set; } = new List<IDialog>();

        public List<IDialog> IfFalse { get; set; } = new List<IDialog>();

        public IfProperty()
            : base()
        {
        }

        protected override async Task<DialogTurnResult> OnRunCommandAsync(DialogContext dc, object options = null, CancellationToken cancellationToken = default(CancellationToken))
        {
            // Ensure planning context
            if (dc is PlanningContext planning)
            {
                var (value, error) = Expression.TryEvaluate(dc.State);
                var conditionResult = error == null && (bool)value;

                var stepsToRun = conditionResult ? IfTrue : IfFalse;

                var planSteps = stepsToRun.Select(s => new PlanStepState()
                {
                    DialogStack = new List<DialogInstance>(),
                    DialogId = s.Id,
                    Options = options
                });

                // Queue up steps that should run after current step
                planning.QueueChanges(new PlanChangeList()
                {
                    ChangeType = PlanChangeTypes.DoSteps,
                    Steps = planSteps.ToList()
                });

                return await planning.EndDialogAsync(cancellationToken).ConfigureAwait(false);
            }
            else
            {
                throw new Exception("`IfProperty` should only be used in the context of an adaptive dialog.");
            }
        }

        protected override string OnComputeId()
        {
            var trueIdList = IfTrue.Select(s => s.Id);
            var falseIdList = IfFalse.Select(s => s.Id);
            return $"conditional({string.Join(",", trueIdList)}|{string.Join(",", falseIdList)})";
        }

        public override List<IDialog> ListDependencies()
        {
            return IfTrue.Concat(IfFalse).ToList();
        }
    }
}<|MERGE_RESOLUTION|>--- conflicted
+++ resolved
@@ -9,16 +9,6 @@
 
 namespace Microsoft.Bot.Builder.Dialogs.Rules.Steps
 {
-<<<<<<< HEAD
-    public class IfPropertyCondition
-    {
-        public Expression Expression { get; set; }
-
-        public List<IDialog> Steps { get; set; }
-    }
-
-=======
->>>>>>> 7dd81906
     public class IfProperty : DialogCommand, IDialogDependencies
     {
         public Expression Expression { get; set; }
