﻿<Project Sdk="Microsoft.NET.Sdk.Web">

  <PropertyGroup>
    <TargetFramework>netcoreapp2.0</TargetFramework>
  </PropertyGroup>

  <ItemGroup>
    <None Remove="en-us.lg" />
    <None Remove="main.dialog" />
<<<<<<< HEAD
    <None Remove="Samples\Planning - ToDoBot\AddToDo.dialog" />
    <None Remove="Samples\Planning - ToDoBot\ClearToDos.dialog" />
    <None Remove="Samples\Planning - ToDoBot\DeleteToDo.dialog" />
    <None Remove="Samples\Planning - ToDoBot\main.dialog" />
    <None Remove="Samples\Planning - ToDoBot\ShowToDos.dialog" />
    <None Remove="Samples\Planning 1 - Fallback\main.dialog" />
=======
    <None Remove="Samples\Planning 1 - Fallback\Fallback.main.dialog" />
    <None Remove="Samples\Planning 2 - WaitForInput\WaitforInput.main.dialog" />
    <None Remove="Samples\Planning 3 - IfProperty\IfProperty.main.dialog" />
    <None Remove="Samples\Planning 4 - TextPrompt\TextPrompt.main.dialog" />
    <None Remove="Samples\Planning 5 - WelcomeRule\WelcomeRule.main.dialog" />
    <None Remove="Samples\Planning 6 - DoSteps\DoSteps.main.dialog" />
    <None Remove="Samples\Planning 7 - CallDialog\CallDialog.FortuneTellerDialog.dialog" />
    <None Remove="Samples\Planning 7 - CallDialog\CallDialog.main.dialog" />
    <None Remove="Samples\Planning 7 - CallDialog\CallDialog.TellJokeDialog.dialog" />
    <None Remove="Samples\Planning 8 - ExternalLanguage\ExternalLanguage - Copy.main.lg" />
    <None Remove="Samples\Planning 8 - ExternalLanguage\ExternalLanguage.main.dialog" />
    <None Remove="Samples\Planning 8 - ExternalLanguage\ExternalLanguage.main.lg" />
>>>>>>> fd5739be
    <None Remove="Samples\Planning 8 - ExternalLanguage\FortuneTellerDialog.dialog" />
    <None Remove="Samples\Planning 8 - ExternalLanguage\TellJokeDialog.dialog" />
    <None Remove="Samples\Planning 9 - CancelDialog\CancelDialog.main.dialog" />
    <None Remove="Samples\RootDialog\RootDialog.lg" />
  </ItemGroup>

  <ItemGroup>
<<<<<<< HEAD
    <Content Include="Samples\Planning - ToDoBot\DeleteToDo.dialog" />
    <Content Include="Samples\Planning - ToDoBot\ClearToDos.dialog" />
    <Content Include="Samples\Planning - ToDoBot\ShowToDos.dialog" />
    <Content Include="Samples\Planning - ToDoBot\AddToDo.dialog">
      <CopyToOutputDirectory>Always</CopyToOutputDirectory>
    </Content>
    <Content Include="Samples\Planning - ToDoBot\main.dialog">
      <CopyToOutputDirectory>Always</CopyToOutputDirectory>
    </Content>
    <Content Include="Samples\Planning 1 - Fallback\main.dialog">
      <CopyToOutputDirectory>Always</CopyToOutputDirectory>
    </Content>
    <Content Include="Samples\Planning 8 - ExternalLanguage\FortuneTellerDialog.dialog">
      <CopyToOutputDirectory>Always</CopyToOutputDirectory>
    </Content>
    <Content Include="Samples\Planning 8 - ExternalLanguage\main.lg">
      <CopyToOutputDirectory>Always</CopyToOutputDirectory>
    </Content>
    <Content Include="Samples\Planning 8 - ExternalLanguage\main.dialog">
      <CopyToOutputDirectory>Always</CopyToOutputDirectory>
    </Content>
    <Content Include="Samples\Planning 8 - ExternalLanguage\TellJokeDialog.dialog">
      <CopyToOutputDirectory>Always</CopyToOutputDirectory>
    </Content>
    <Content Include="Samples\Planning 7 - CallDialog\FortuneTellerDialog.dialog">
      <CopyToOutputDirectory>Always</CopyToOutputDirectory>
    </Content>
    <Content Include="Samples\Planning 7 - CallDialog\TellJokeDialog.dialog">
      <CopyToOutputDirectory>Always</CopyToOutputDirectory>
    </Content>
    <Content Include="Samples\Planning 7 - CallDialog\main.dialog">
      <CopyToOutputDirectory>Always</CopyToOutputDirectory>
    </Content>
    <Content Include="Samples\Planning 6 - DoSteps\main.dialog">
      <CopyToOutputDirectory>Always</CopyToOutputDirectory>
    </Content>
    <Content Include="Samples\Planning 5 - WelcomeRule\main.dialog">
      <CopyToOutputDirectory>Always</CopyToOutputDirectory>
    </Content>
    <Content Include="Samples\Planning 4 - TextPrompt\main.dialog">
      <CopyToOutputDirectory>Always</CopyToOutputDirectory>
    </Content>
    <Content Include="Samples\Planning 3 - IfProperty\main.dialog">
      <CopyToOutputDirectory>Always</CopyToOutputDirectory>
    </Content>
    <Content Include="Samples\Planning 2 - WaitForInput\main.dialog">
      <CopyToOutputDirectory>Always</CopyToOutputDirectory>
    </Content>
=======
    <Content Include="Samples\Planning 1 - Fallback\Fallback.main.dialog" />
    <Content Include="Samples\RootDialog\RootDialog.lg" />
    <Content Include="Samples\RootDialog\RootDialog.main.dialog" />
    <Content Include="Samples\Planning 8 - ExternalLanguage\ExternalLanguage.main.lg" />
    <Content Include="Samples\Planning 8 - ExternalLanguage\ExternalLanguage.main.dialog" />
    <Content Include="Samples\Planning 7 - CallDialog\CallDialog.FortuneTellerDialog.dialog" />
    <Content Include="Samples\Planning 7 - CallDialog\CallDialog.TellJokeDialog.dialog" />
    <Content Include="Samples\Planning 7 - CallDialog\CallDialog.main.dialog" />
    <Content Include="Samples\Planning 6 - DoSteps\DoSteps.main.dialog" />
    <Content Include="Samples\Planning 5 - WelcomeRule\WelcomeRule.main.dialog" />
    <Content Include="Samples\Planning 4 - TextPrompt\TextPrompt.main.dialog" />
    <Content Include="Samples\Planning 3 - IfProperty\IfProperty.main.dialog" />
    <Content Include="Samples\Planning 2 - WaitForInput\WaitforInput.main.dialog" />
    <Content Include="Samples\Planning 9 - CancelDialog\CancelDialog.main.dialog" />

>>>>>>> fd5739be
  </ItemGroup>

  <ItemGroup>
    <PackageReference Include="Microsoft.AspNetCore.All" Version="2.0.8" />
  </ItemGroup>

  <ItemGroup>
    <Folder Include="wwwroot\" />
  </ItemGroup>

  <ItemGroup>
    <DotNetCliToolReference Include="Microsoft.VisualStudio.Web.CodeGeneration.Tools" Version="2.0.4" />
  </ItemGroup>

  <ItemGroup>
    <ProjectReference Include="..\..\libraries\integration\Microsoft.Bot.Builder.Integration.AspNet.Core\Microsoft.Bot.Builder.Integration.AspNet.Core.csproj" />
    <ProjectReference Include="..\..\libraries\Microsoft.Bot.Builder.AI.LanguageGeneration\Microsoft.Bot.Builder.AI.LanguageGeneration.csproj" />
    <ProjectReference Include="..\..\libraries\Microsoft.Bot.Builder.Dialogs.Composition\Microsoft.Bot.Builder.Dialogs.Composition.csproj" />
    <ProjectReference Include="..\..\libraries\Microsoft.Bot.Builder.Dialogs.Declarative\Microsoft.Bot.Builder.Dialogs.Declarative.csproj" />
    <ProjectReference Include="..\..\libraries\Microsoft.Bot.Builder.Dialogs\Microsoft.Bot.Builder.Dialogs.csproj" />
    <ProjectReference Include="..\..\libraries\Microsoft.Bot.Builder\Microsoft.Bot.Builder.csproj" />
    <ProjectReference Include="..\..\libraries\Microsoft.Bot.Connector\Microsoft.Bot.Connector.csproj" />
  </ItemGroup>

  <ItemGroup>
    <Content Update="Samples\Planning - ToDoBot\DeleteToDo.dialog">
      <CopyToOutputDirectory>Always</CopyToOutputDirectory>
    </Content>
    <Content Update="Samples\Planning - ToDoBot\ClearToDos.dialog">
      <CopyToOutputDirectory>Always</CopyToOutputDirectory>
    </Content>
    <Content Update="Samples\Planning - ToDoBot\ShowToDos.dialog">
      <CopyToOutputDirectory>Always</CopyToOutputDirectory>
    </Content>
  </ItemGroup>

</Project><|MERGE_RESOLUTION|>--- conflicted
+++ resolved
@@ -7,14 +7,6 @@
   <ItemGroup>
     <None Remove="en-us.lg" />
     <None Remove="main.dialog" />
-<<<<<<< HEAD
-    <None Remove="Samples\Planning - ToDoBot\AddToDo.dialog" />
-    <None Remove="Samples\Planning - ToDoBot\ClearToDos.dialog" />
-    <None Remove="Samples\Planning - ToDoBot\DeleteToDo.dialog" />
-    <None Remove="Samples\Planning - ToDoBot\main.dialog" />
-    <None Remove="Samples\Planning - ToDoBot\ShowToDos.dialog" />
-    <None Remove="Samples\Planning 1 - Fallback\main.dialog" />
-=======
     <None Remove="Samples\Planning 1 - Fallback\Fallback.main.dialog" />
     <None Remove="Samples\Planning 2 - WaitForInput\WaitforInput.main.dialog" />
     <None Remove="Samples\Planning 3 - IfProperty\IfProperty.main.dialog" />
@@ -27,7 +19,11 @@
     <None Remove="Samples\Planning 8 - ExternalLanguage\ExternalLanguage - Copy.main.lg" />
     <None Remove="Samples\Planning 8 - ExternalLanguage\ExternalLanguage.main.dialog" />
     <None Remove="Samples\Planning 8 - ExternalLanguage\ExternalLanguage.main.lg" />
->>>>>>> fd5739be
+	<None Remove="Samples\Planning - ToDoBot\AddToDo.dialog" />
+    <None Remove="Samples\Planning - ToDoBot\ClearToDos.dialog" />
+    <None Remove="Samples\Planning - ToDoBot\DeleteToDo.dialog" />
+    <None Remove="Samples\Planning - ToDoBot\main.dialog" />
+    <None Remove="Samples\Planning - ToDoBot\ShowToDos.dialog" />
     <None Remove="Samples\Planning 8 - ExternalLanguage\FortuneTellerDialog.dialog" />
     <None Remove="Samples\Planning 8 - ExternalLanguage\TellJokeDialog.dialog" />
     <None Remove="Samples\Planning 9 - CancelDialog\CancelDialog.main.dialog" />
@@ -35,56 +31,6 @@
   </ItemGroup>
 
   <ItemGroup>
-<<<<<<< HEAD
-    <Content Include="Samples\Planning - ToDoBot\DeleteToDo.dialog" />
-    <Content Include="Samples\Planning - ToDoBot\ClearToDos.dialog" />
-    <Content Include="Samples\Planning - ToDoBot\ShowToDos.dialog" />
-    <Content Include="Samples\Planning - ToDoBot\AddToDo.dialog">
-      <CopyToOutputDirectory>Always</CopyToOutputDirectory>
-    </Content>
-    <Content Include="Samples\Planning - ToDoBot\main.dialog">
-      <CopyToOutputDirectory>Always</CopyToOutputDirectory>
-    </Content>
-    <Content Include="Samples\Planning 1 - Fallback\main.dialog">
-      <CopyToOutputDirectory>Always</CopyToOutputDirectory>
-    </Content>
-    <Content Include="Samples\Planning 8 - ExternalLanguage\FortuneTellerDialog.dialog">
-      <CopyToOutputDirectory>Always</CopyToOutputDirectory>
-    </Content>
-    <Content Include="Samples\Planning 8 - ExternalLanguage\main.lg">
-      <CopyToOutputDirectory>Always</CopyToOutputDirectory>
-    </Content>
-    <Content Include="Samples\Planning 8 - ExternalLanguage\main.dialog">
-      <CopyToOutputDirectory>Always</CopyToOutputDirectory>
-    </Content>
-    <Content Include="Samples\Planning 8 - ExternalLanguage\TellJokeDialog.dialog">
-      <CopyToOutputDirectory>Always</CopyToOutputDirectory>
-    </Content>
-    <Content Include="Samples\Planning 7 - CallDialog\FortuneTellerDialog.dialog">
-      <CopyToOutputDirectory>Always</CopyToOutputDirectory>
-    </Content>
-    <Content Include="Samples\Planning 7 - CallDialog\TellJokeDialog.dialog">
-      <CopyToOutputDirectory>Always</CopyToOutputDirectory>
-    </Content>
-    <Content Include="Samples\Planning 7 - CallDialog\main.dialog">
-      <CopyToOutputDirectory>Always</CopyToOutputDirectory>
-    </Content>
-    <Content Include="Samples\Planning 6 - DoSteps\main.dialog">
-      <CopyToOutputDirectory>Always</CopyToOutputDirectory>
-    </Content>
-    <Content Include="Samples\Planning 5 - WelcomeRule\main.dialog">
-      <CopyToOutputDirectory>Always</CopyToOutputDirectory>
-    </Content>
-    <Content Include="Samples\Planning 4 - TextPrompt\main.dialog">
-      <CopyToOutputDirectory>Always</CopyToOutputDirectory>
-    </Content>
-    <Content Include="Samples\Planning 3 - IfProperty\main.dialog">
-      <CopyToOutputDirectory>Always</CopyToOutputDirectory>
-    </Content>
-    <Content Include="Samples\Planning 2 - WaitForInput\main.dialog">
-      <CopyToOutputDirectory>Always</CopyToOutputDirectory>
-    </Content>
-=======
     <Content Include="Samples\Planning 1 - Fallback\Fallback.main.dialog" />
     <Content Include="Samples\RootDialog\RootDialog.lg" />
     <Content Include="Samples\RootDialog\RootDialog.main.dialog" />
@@ -100,7 +46,6 @@
     <Content Include="Samples\Planning 2 - WaitForInput\WaitforInput.main.dialog" />
     <Content Include="Samples\Planning 9 - CancelDialog\CancelDialog.main.dialog" />
 
->>>>>>> fd5739be
   </ItemGroup>
 
   <ItemGroup>
