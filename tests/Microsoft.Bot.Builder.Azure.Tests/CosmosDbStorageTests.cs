﻿// Copyright (c) Microsoft Corporation. All rights reserved.
// Licensed under the MIT License.

using System;
using System.Collections.Generic;
using System.Collections.ObjectModel;
using System.Diagnostics;
using System.IO;
using System.Linq;
using System.Threading;
using System.Threading.Tasks;
using Microsoft.Azure.Documents;
using Microsoft.Azure.Documents.Client;
using Microsoft.Bot.Builder.Adapters;
using Microsoft.Bot.Builder.Dialogs;
using Microsoft.Bot.Builder.Tests;
using Microsoft.VisualStudio.TestTools.UnitTesting;
using Moq;
using Newtonsoft.Json;

namespace Microsoft.Bot.Builder.Azure.Tests
{
    [TestClass]
    [TestCategory("Storage")]
    [TestCategory("Storage - CosmosDB")]
    public class CosmosDbStorageTests : StorageBaseTests
    {
        // Endpoint and Authkey for the CosmosDB Emulator running locally
        private const string CosmosServiceEndpoint = "https://localhost:8081";
        private const string CosmosAuthKey = "C2y6yDjf5/R+ob0N8A7Cgv30VRDJIWEHLM+4QDU5DE2nQ9nDuVTqobD4b8mGGyPMbIZnqyMsEcaGQy67XIw/Jw==";
        private const string CosmosDatabaseName = "test-db";
        private const string CosmosCollectionName = "bot-storage";
        private const string DocumentId = "UtteranceLog-001";

        private const string _noEmulatorMessage = "This test requires CosmosDB Emulator! go to https://aka.ms/documentdb-emulator-docs to download and install.";
        private static readonly string _emulatorPath = Environment.ExpandEnvironmentVariables(@"%ProgramFiles%\Azure Cosmos DB Emulator\CosmosDB.Emulator.exe");
        private static Lazy<bool> _hasEmulator = new Lazy<bool>(() =>
        {
            if (File.Exists(_emulatorPath))
            {
                Process p = new Process();
                p.StartInfo.UseShellExecute = true;
                p.StartInfo.FileName = _emulatorPath;
                p.StartInfo.Arguments = "/GetStatus";
                p.Start();
                p.WaitForExit();

                return p.ExitCode == 2;
            }

            return false;
        });

        // Item used to test delete cases
        private readonly StoreItem itemToTest = new StoreItem { MessageList = new string[] { "hi", "how are u" }, City = "Contoso" };

        private IStorage _storage;

        public TestContext TestContext { get; set; }

        [TestInitialize]
        public void TestInit()
        {
            if (_hasEmulator.Value)
            {
                _storage = new CosmosDbStorage(new CosmosDbStorageOptions
                {
                    AuthKey = CosmosAuthKey,
                    CollectionId = CosmosCollectionName,
                    CosmosDBEndpoint = new Uri(CosmosServiceEndpoint),
                    DatabaseId = CosmosDatabaseName,
                });
            }
        }

        [TestCleanup]
        public async Task TestCleanUp()
        {
            if (_storage != null)
            {
                var client = new DocumentClient(new Uri(CosmosServiceEndpoint), CosmosAuthKey);
                try
                {
                    await client.DeleteDatabaseAsync(UriFactory.CreateDatabaseUri(CosmosDatabaseName)).ConfigureAwait(false);
                }
                catch (Exception ex)
                {
                    Debug.WriteLine("Error cleaning up resources: {0}", ex.ToString());
                }
            }
        }

        [TestMethod]
        public void Sanatize_Key_Should_Work()
        {
            // Note: The SanatizeKey method delegates to the CosmosDBKeyEscape class. The method is
            // marked as obsolete, and should no longer be used. This test is here to make sure
            // the method does actually delegate, as we can't remove it due to back-compat reasons.
#pragma warning disable 0618
            // Ascii code of "?" is "3f".
            var sanitizedKey = CosmosDbStorage.SanitizeKey("?test?");
            Assert.AreEqual(sanitizedKey, "*3ftest*3f");
#pragma warning restore 0618
        }

        [TestMethod]
        public void Constructor_Should_Throw_On_InvalidOptions()
        {
            // No Options. Should throw.
            Assert.ThrowsException<ArgumentNullException>(() => new CosmosDbStorage(null));

            // No Endpoint. Should throw.
            Assert.ThrowsException<ArgumentNullException>(() => new CosmosDbStorage(new CosmosDbStorageOptions
            {
                AuthKey = "test",
                CollectionId = "testId",
                DatabaseId = "testDb",
                CosmosDBEndpoint = null,
            }));

            // No Auth Key. Should throw.
            Assert.ThrowsException<ArgumentException>(() => new CosmosDbStorage(new CosmosDbStorageOptions
            {
                AuthKey = null,
                CollectionId = "testId",
                DatabaseId = "testDb",
                CosmosDBEndpoint = new Uri("https://test.com"),
            }));

            // No Database Id. Should throw.
            Assert.ThrowsException<ArgumentException>(() => new CosmosDbStorage(new CosmosDbStorageOptions
            {
                AuthKey = "test",
                CollectionId = "testId",
                DatabaseId = null,
                CosmosDBEndpoint = new Uri("https://test.com"),
            }));

            // No Collection Id. Should throw.
            Assert.ThrowsException<ArgumentException>(() => new CosmosDbStorage(new CosmosDbStorageOptions
            {
                AuthKey = "test",
                CollectionId = null,
                DatabaseId = "testDb",
                CosmosDBEndpoint = new Uri("https://test.com"),
            }));
        }

        [TestMethod]
        public void CustomConstructor_Should_Throw_On_InvalidOptions()
        {
            var customClient = GetDocumentClient().Object;

            // No client. Should throw.
            Assert.ThrowsException<ArgumentNullException>(() => new CosmosDbStorage(null, new CosmosDbCustomClientOptions
            {
                CollectionId = "testId",
                DatabaseId = "testDb",
            }));

            // No Options. Should throw.
            Assert.ThrowsException<ArgumentNullException>(() => new CosmosDbStorage(customClient, null));

            // No Database Id. Should throw.
            Assert.ThrowsException<ArgumentException>(() => new CosmosDbStorage(customClient, new CosmosDbCustomClientOptions
            {
                CollectionId = "testId",
                DatabaseId = null,
            }));

            // No Collection Id. Should throw.
            Assert.ThrowsException<ArgumentException>(() => new CosmosDbStorage(customClient, new CosmosDbCustomClientOptions
            {
                CollectionId = null,
                DatabaseId = "testDb",
            }));
        }

        [TestMethod]
        public void Connection_Policy_Configurator_Should_Be_Called_If_Present()
        {
            var wasCalled = false;

            var optionsWithConfigurator = new CosmosDbStorageOptions
            {
                AuthKey = "test",
                CollectionId = "testId",
                DatabaseId = "testDb",
                CosmosDBEndpoint = new Uri("https://test.com"),

                // Make sure the Callback is called.
                ConnectionPolicyConfigurator = (ConnectionPolicy p) => wasCalled = true,
            };

            var storage = new CosmosDbStorage(optionsWithConfigurator);
            Assert.IsTrue(wasCalled, "The Connection Policy Configurator was not called.");
        }

        [TestMethod]
        public async Task Database_Creation_Request_Options_Should_Be_Used()
        {
            var documentClientMock = GetDocumentClient();

            var databaseCreationRequestOptions = new RequestOptions { OfferThroughput = 1000 };
            var documentCollectionRequestOptions = new RequestOptions { OfferThroughput = 500 };

            var optionsWithConfigurator = new CosmosDbCustomClientOptions
            {
                CollectionId = "testId",
                DatabaseId = "testDb",
                DatabaseCreationRequestOptions = databaseCreationRequestOptions,
                DocumentCollectionRequestOptions = documentCollectionRequestOptions,
            };

            var storage = new CosmosDbStorage(documentClientMock.Object, optionsWithConfigurator);
            await storage.DeleteAsync(new string[] { "foo" }, CancellationToken.None);

            documentClientMock.Verify(client => client.CreateDatabaseIfNotExistsAsync(It.IsAny<Database>(), databaseCreationRequestOptions), Times.Once());
            documentClientMock.Verify(client => client.CreateDocumentCollectionIfNotExistsAsync(It.IsAny<Uri>(), It.IsAny<DocumentCollection>(), documentCollectionRequestOptions), Times.Once());
        }

        // NOTE: THESE TESTS REQUIRE THAT THE COSMOS DB EMULATOR IS INSTALLED AND STARTED !!!!!!!!!!!!!!!!!
        [TestMethod]
        public async Task CreateObjectTest()
        {
            if (CheckEmulator())
            {
                await CreateObjectTest(_storage);
            }
        }

        // NOTE: THESE TESTS REQUIRE THAT THE COSMOS DB EMULATOR IS INSTALLED AND STARTED !!!!!!!!!!!!!!!!!
        [TestMethod]
        public async Task ReadUnknownTest()
        {
            if (CheckEmulator())
            {
                await ReadUnknownTest(_storage);
            }
        }

        // NOTE: THESE TESTS REQUIRE THAT THE COSMOS DB EMULATOR IS INSTALLED AND STARTED !!!!!!!!!!!!!!!!!
        [TestMethod]
        public async Task UpdateObjectTest()
        {
            if (CheckEmulator())
            {
                await UpdateObjectTest(_storage);
            }
        }

        // NOTE: THESE TESTS REQUIRE THAT THE COSMOS DB EMULATOR IS INSTALLED AND STARTED !!!!!!!!!!!!!!!!!
        [TestMethod]
        public async Task DeleteObjectTest()
        {
            if (CheckEmulator())
            {
                await DeleteObjectTest(_storage);
            }
        }

        // NOTE: THESE TESTS REQUIRE THAT THE COSMOS DB EMULATOR IS INSTALLED AND STARTED !!!!!!!!!!!!!!!!!
        [TestMethod]
        public async Task HandleCrazyKeys()
        {
            if (CheckEmulator())
            {
                await HandleCrazyKeys(_storage);
            }
        }

        // NOTE: THESE TESTS REQUIRE THAT THE COSMOS DB EMULATOR IS INSTALLED AND STARTED !!!!!!!!!!!!!!!!!
        [TestMethod]
        public void ConnectionPolicyConfiguratorShouldBeCalled()
        {
            if (CheckEmulator())
            {
                ConnectionPolicy policyRef = null;

                _storage = new CosmosDbStorage(new CosmosDbStorageOptions
                {
                    AuthKey = CosmosAuthKey,
                    CollectionId = CosmosCollectionName,
                    CosmosDBEndpoint = new Uri(CosmosServiceEndpoint),
                    DatabaseId = CosmosDatabaseName,
                    ConnectionPolicyConfigurator = (ConnectionPolicy policy) => policyRef = policy,
                });

                Assert.IsNotNull(policyRef, "ConnectionPolicy configurator was not called.");
            }
        }

        // NOTE: THESE TESTS REQUIRE THAT THE COSMOS DB EMULATOR IS INSTALLED AND STARTED !!!!!!!!!!!!!!!!!
        [TestMethod]
        public async Task ReadingEmptyKeysReturnsEmptyDictionary()
        {
            if (CheckEmulator())
            {
                var state = await _storage.ReadAsync(new string[] { });
                Assert.IsInstanceOfType(state, typeof(Dictionary<string, object>));
                Assert.AreEqual(state.Count, 0);
            }
        }

        // NOTE: THESE TESTS REQUIRE THAT THE COSMOS DB EMULATOR IS INSTALLED AND STARTED !!!!!!!!!!!!!!!!!
        [TestMethod]
        public async Task ReadingNullKeysThrowException()
        {
            if (CheckEmulator())
            {
                await Assert.ThrowsExceptionAsync<ArgumentNullException>(async () => await _storage.ReadAsync(null));
            }
        }

        // NOTE: THESE TESTS REQUIRE THAT THE COSMOS DB EMULATOR IS INSTALLED AND STARTED !!!!!!!!!!!!!!!!!
        [TestMethod]
        public async Task WritingNullStoreItemsThrowException()
        {
            if (CheckEmulator())
            {
                await Assert.ThrowsExceptionAsync<ArgumentNullException>(async () => await _storage.WriteAsync(null));
            }
        }

        // NOTE: THESE TESTS REQUIRE THAT THE COSMOS DB EMULATOR IS INSTALLED AND STARTED !!!!!!!!!!!!!!!!!
        [TestMethod]
        public async Task WritingNoStoreItemsDoesntThrow()
        {
            if (CheckEmulator())
            {
                var changes = new Dictionary<string, object>();
                await _storage.WriteAsync(changes);
            }
        }

        // NOTE: THESE TESTS REQUIRE THAT THE COSMOS DB EMULATOR IS INSTALLED AND STARTED !!!!!!!!!!!!!!!!!
        // For issue https://github.com/Microsoft/botbuilder-dotnet/issues/871
        // See the linked issue for details. This issue was happening when using the CosmosDB
        // data store for state. The stepIndex, which was an object being cast to an Int64
        // after deserialization, was throwing an exception for not being Int32 datatype.
        // This test checks to make sure that this error is no longer thrown.
        [TestMethod]
        public async Task WaterfallCosmos()
        {
            if (CheckEmulator())
            {
                var convoState = new ConversationState(_storage);

                var adapter = new TestAdapter(TestAdapter.CreateConversation(TestContext.TestName))
                    .Use(new AutoSaveStateMiddleware(convoState));

                var dialogState = convoState.CreateProperty<DialogState>("dialogState");
                var dialogs = new DialogSet(dialogState);
                var steps = new WaterfallStep[]
                    {
<<<<<<< HEAD
                        Assert.AreEqual(stepContext.DialogState["stepIndex"].GetType(), typeof(Int32));
                        await stepContext.Context.SendActivityAsync("step1"); return Dialog.EndOfTurn;
                    },
                    async (stepContext, ct) =>
                    {
                        Assert.AreEqual(stepContext.DialogState["stepIndex"].GetType(), typeof(Int32));
                        await stepContext.Context.SendActivityAsync("step2"); return Dialog.EndOfTurn;
                    },
                    async (stepContext, ct) =>
                    {
                        Assert.AreEqual(stepContext.DialogState["stepIndex"].GetType(), typeof(Int32));
                        await stepContext.Context.SendActivityAsync("step3"); return Dialog.EndOfTurn;
                    },
                }));
=======
                        async (stepContext, ct) =>
                        {
                            Assert.AreEqual(stepContext.ActiveDialog.State["stepIndex"].GetType(), typeof(int));
                            await stepContext.Context.SendActivityAsync("step1");
                            return Dialog.EndOfTurn;
                        },
                        async (stepContext, ct) =>
                        {
                            Assert.AreEqual(stepContext.ActiveDialog.State["stepIndex"].GetType(), typeof(int));
                            await stepContext.Context.SendActivityAsync("step2");
                            return Dialog.EndOfTurn;
                        },
                        async (stepContext, ct) =>
                        {
                            Assert.AreEqual(stepContext.ActiveDialog.State["stepIndex"].GetType(), typeof(int));
                            await stepContext.Context.SendActivityAsync("step3");
                            return Dialog.EndOfTurn;
                        },
                    };
                dialogs.Add(
                    new WaterfallDialog(
                    "test",
                    steps));
>>>>>>> adf6f92f

                await new TestFlow(adapter, async (turnContext, cancellationToken) =>
                {
                    var dc = await dialogs.CreateContextAsync(turnContext);
                    await dc.ContinueDialogAsync();
                    if (!turnContext.Responded)
                    {
                        await dc.BeginDialogAsync("test");
                    }
                })
                    .Send("hello")
                    .AssertReply("step1")
                    .Send("hello")
                    .AssertReply("step2")
                    .Send("hello")
                    .AssertReply("step3")
                    .StartTestAsync();
            }
        }

        // NOTE: THESE TESTS REQUIRE THAT THE COSMOS DB EMULATOR IS INSTALLED AND STARTED !!!!!!!!!!!!!!!!!
        [TestMethod]
        public async Task DeleteAsyncFromSingleCollection()
        {
            if (CheckEmulator())
            {
                var storage = new CosmosDbStorage(CreateCosmosDbStorageOptions());
                var changes = new Dictionary<string, object>();
                changes.Add(DocumentId, itemToTest);

                await storage.WriteAsync(changes, CancellationToken.None);

                var result = await Task.WhenAny(storage.DeleteAsync(new string[] { DocumentId }, CancellationToken.None)).ConfigureAwait(false);
                Assert.IsTrue(result.IsCompletedSuccessfully);
            }
        }

        // NOTE: THESE TESTS REQUIRE THAT THE COSMOS DB EMULATOR IS INSTALLED AND STARTED !!!!!!!!!!!!!!!!!
        [TestMethod]
        public async Task DeleteAsyncFromPartitionedCollection()
        {
            if (CheckEmulator())
            {
                /// The WriteAsync method receive a object as a parameter then encapsulate it in a object named "document"
                /// The partitionKeyPath must have the "document" value to properly route the values as partitionKey
                /// <seealso cref="WriteAsync(IDictionary{string, object}, CancellationToken)"/>
                string partitionKeyPath = "document/city";

                await CreateCosmosDbWithPartitionedCollection(partitionKeyPath);

                // Connect to the comosDb created before with "Contoso" as partitionKey
                var storage = new CosmosDbStorage(CreateCosmosDbStorageOptions("Contoso"));
                var changes = new Dictionary<string, object>();
                changes.Add(DocumentId, itemToTest);

                await storage.WriteAsync(changes, CancellationToken.None);

                var result = await Task.WhenAny(storage.DeleteAsync(new string[] { DocumentId }, CancellationToken.None)).ConfigureAwait(false);
                Assert.IsTrue(result.IsCompletedSuccessfully);
            }
        }

        // NOTE: THESE TESTS REQUIRE THAT THE COSMOS DB EMULATOR IS INSTALLED AND STARTED !!!!!!!!!!!!!!!!!
        [TestMethod]
        public async Task DeleteAsyncFromPartitionedCollectionWithoutPartitionKey()
        {
            if (CheckEmulator())
            {
                /// The WriteAsync method receive a object as a parameter then encapsulate it in a object named "document"
                /// The partitionKeyPath must have the "document" value to properly route the values as partitionKey
                /// <seealso cref="WriteAsync(IDictionary{string, object}, CancellationToken)"/>
                string partitionKeyPath = "document/city";

                await CreateCosmosDbWithPartitionedCollection(partitionKeyPath);

                // Connect to the comosDb created before
                var storage = new CosmosDbStorage(CreateCosmosDbStorageOptions());
                var changes = new Dictionary<string, object>();
                changes.Add(DocumentId, itemToTest);

                await storage.WriteAsync(changes, CancellationToken.None);

                // Should throw InvalidOperationException: PartitionKey value must be supplied for this operation.
                await Assert.ThrowsExceptionAsync<InvalidOperationException>(async () => await storage.DeleteAsync(new string[] { DocumentId }, CancellationToken.None));
            }
        }

        // NOTE: THESE TESTS REQUIRE THAT THE COSMOS DB EMULATOR IS INSTALLED AND STARTED !!!!!!!!!!!!!!!!!
        [TestMethod]
        public async Task ReadAsyncWithPartitionKey()
        {
            if (CheckEmulator())
            {
                /// The WriteAsync method receive a object as a parameter then encapsulate it in a object named "document"
                /// The partitionKeyPath must have the "document" value to properly route the values as partitionKey
                /// <seealso cref="WriteAsync(IDictionary{string, object}, CancellationToken)"/>
                string partitionKeyPath = "document/city";

                await CreateCosmosDbWithPartitionedCollection(partitionKeyPath);

                // Connect to the comosDb created before with "Contoso" as partitionKey
                var storage = new CosmosDbStorage(CreateCosmosDbStorageOptions("Contoso"));
                var changes = new Dictionary<string, object>();
                changes.Add(DocumentId, itemToTest);

                await storage.WriteAsync(changes, CancellationToken.None);

                var result = await storage.ReadAsync<StoreItem>(new string[] { DocumentId }, CancellationToken.None);
                Assert.AreEqual(itemToTest.City, result[DocumentId].City);
            }
        }

        // NOTE: THESE TESTS REQUIRE THAT THE COSMOS DB EMULATOR IS INSTALLED AND STARTED !!!!!!!!!!!!!!!!!
        [TestMethod]
        public async Task ReadAsyncWithoutPartitionKey()
        {
            if (CheckEmulator())
            {
                /// The WriteAsync method receive a object as a parameter then encapsulate it in a object named "document"
                /// The partitionKeyPath must have the "document" value to properly route the values as partitionKey
                /// <seealso cref="WriteAsync(IDictionary{string, object}, CancellationToken)"/>
                string partitionKeyPath = "document/city";

                await CreateCosmosDbWithPartitionedCollection(partitionKeyPath);

                // Connect to the comosDb created before without partitionKey
                var storage = new CosmosDbStorage(CreateCosmosDbStorageOptions());
                var changes = new Dictionary<string, object>();
                changes.Add(DocumentId, itemToTest);

                await storage.WriteAsync(changes, CancellationToken.None);

                // Should throw DocumentClientException: Cross partition query is required but disabled
                await Assert.ThrowsExceptionAsync<DocumentClientException>(async () => await storage.ReadAsync<StoreItem>(new string[] { DocumentId }, CancellationToken.None));
            }
        }

        public bool CheckEmulator()
        {
            if (!_hasEmulator.Value)
            {
                Assert.Inconclusive(_noEmulatorMessage);
<<<<<<< HEAD
            if (System.Diagnostics.Debugger.IsAttached)
=======
            }

            if (Debugger.IsAttached)
            {
>>>>>>> adf6f92f
                Assert.IsTrue(_hasEmulator.Value, _noEmulatorMessage);
            }

            return _hasEmulator.Value;
        }

        private static async Task CreateCosmosDbWithPartitionedCollection(string partitionKey)
        {
            using (var client = new DocumentClient(new Uri(CosmosServiceEndpoint), CosmosAuthKey))
            {
                Database database = await client.CreateDatabaseIfNotExistsAsync(new Database { Id = CosmosDatabaseName });
                var partitionKeyDefinition = new PartitionKeyDefinition { Paths = new Collection<string> { $"/{partitionKey}" } };
                var collectionDefinition = new DocumentCollection { Id = CosmosCollectionName, PartitionKey = partitionKeyDefinition };

                await client.CreateDocumentCollectionIfNotExistsAsync(database.SelfLink, collectionDefinition);
            }
        }

        private static CosmosDbStorageOptions CreateCosmosDbStorageOptions(string partitionKey = "")
        {
            return new CosmosDbStorageOptions()
            {
                PartitionKey = partitionKey,
                AuthKey = CosmosAuthKey,
                CollectionId = CosmosCollectionName,
                CosmosDBEndpoint = new Uri(CosmosServiceEndpoint),
                DatabaseId = CosmosDatabaseName,
            };
        }

        private Mock<IDocumentClient> GetDocumentClient()
        {
            var mock = new Mock<IDocumentClient>();

            mock.Setup(client => client.CreateDatabaseIfNotExistsAsync(It.IsAny<Database>(), It.IsAny<RequestOptions>()))
                .ReturnsAsync(() =>
                {
                    var database = new Database();
                    database.SetPropertyValue("SelfLink", "dummyDB_SelfLink");
                    return new ResourceResponse<Database>(database);
                });

            mock.Setup(client => client.CreateDocumentCollectionIfNotExistsAsync(It.IsAny<Uri>(), It.IsAny<DocumentCollection>(), It.IsAny<RequestOptions>()))
                .ReturnsAsync(() =>
                {
                    var documentCollection = new DocumentCollection();
                    documentCollection.SetPropertyValue("SelfLink", "dummyDC_SelfLink");
                    return new ResourceResponse<DocumentCollection>(documentCollection);
                });

            mock.Setup(client => client.ConnectionPolicy).Returns(new ConnectionPolicy());

            return mock;
        }

        internal class StoreItem : IStoreItem
        {
            [JsonProperty(PropertyName = "messageList")]
            public string[] MessageList { get; set; }

            [JsonProperty(PropertyName = "city")]
            public string City { get; set; }

            public string ETag { get; set; }
        }
    }
}<|MERGE_RESOLUTION|>--- conflicted
+++ resolved
@@ -351,9 +351,10 @@
 
                 var dialogState = convoState.CreateProperty<DialogState>("dialogState");
                 var dialogs = new DialogSet(dialogState);
-                var steps = new WaterfallStep[]
+                dialogs.Add(new WaterfallDialog("test", new WaterfallStep[]
+                {
+                    async (stepContext, ct) =>
                     {
-<<<<<<< HEAD
                         Assert.AreEqual(stepContext.DialogState["stepIndex"].GetType(), typeof(Int32));
                         await stepContext.Context.SendActivityAsync("step1"); return Dialog.EndOfTurn;
                     },
@@ -368,31 +369,6 @@
                         await stepContext.Context.SendActivityAsync("step3"); return Dialog.EndOfTurn;
                     },
                 }));
-=======
-                        async (stepContext, ct) =>
-                        {
-                            Assert.AreEqual(stepContext.ActiveDialog.State["stepIndex"].GetType(), typeof(int));
-                            await stepContext.Context.SendActivityAsync("step1");
-                            return Dialog.EndOfTurn;
-                        },
-                        async (stepContext, ct) =>
-                        {
-                            Assert.AreEqual(stepContext.ActiveDialog.State["stepIndex"].GetType(), typeof(int));
-                            await stepContext.Context.SendActivityAsync("step2");
-                            return Dialog.EndOfTurn;
-                        },
-                        async (stepContext, ct) =>
-                        {
-                            Assert.AreEqual(stepContext.ActiveDialog.State["stepIndex"].GetType(), typeof(int));
-                            await stepContext.Context.SendActivityAsync("step3");
-                            return Dialog.EndOfTurn;
-                        },
-                    };
-                dialogs.Add(
-                    new WaterfallDialog(
-                    "test",
-                    steps));
->>>>>>> adf6f92f
 
                 await new TestFlow(adapter, async (turnContext, cancellationToken) =>
                 {
@@ -535,14 +511,10 @@
             if (!_hasEmulator.Value)
             {
                 Assert.Inconclusive(_noEmulatorMessage);
-<<<<<<< HEAD
-            if (System.Diagnostics.Debugger.IsAttached)
-=======
             }
 
             if (Debugger.IsAttached)
             {
->>>>>>> adf6f92f
                 Assert.IsTrue(_hasEmulator.Value, _noEmulatorMessage);
             }
 
