﻿// Copyright (c) Microsoft Corporation. All rights reserved.
// Licensed under the MIT License.

using System;
using System.IO;
using System.Threading;
using System.Threading.Tasks;
using Microsoft.Bot.Builder.Adapters;
using Microsoft.Bot.Schema;
using Microsoft.VisualStudio.TestTools.UnitTesting;

namespace Microsoft.Bot.Builder.Dialogs.Tests
{
    [TestClass]
    public class ActivityPromptTests
    {
<<<<<<< HEAD
        public TestContext TestContext { get; set; }

        private async Task<bool> _validator(PromptValidatorContext<Activity> promptContext, CancellationToken cancellationToken)
        {
            var activity = promptContext.Recognized.Value;
            if (activity.Type == ActivityTypes.Event)
            {
                if ((int)activity.Value == 2)
                {
                    promptContext.Recognized.Value = MessageFactory.Text(activity.Value.ToString());
                    return true;
                }
            }
            else
            {
                await promptContext.Context.SendActivityAsync("Please send an 'event'-type Activity with a value of 2.");
            }
            return false;
        }

=======
>>>>>>> adf6f92f
        [TestMethod]
        public void ActivityPromptWithEmptyIdShouldNotFail()
        {
<<<<<<< HEAD
            var emptyId = "";
            var textPrompt = new EventActivityPrompt(emptyId, _validator);
            Assert.IsNotNull(textPrompt.Id);
=======
            var emptyId = string.Empty;
            var textPrompt = new EventActivityPrompt(emptyId, Validator);
>>>>>>> adf6f92f
        }

        [TestMethod]
        public void ActivityPromptWithNullIdShouldNotFail()
        {
            var nullId = string.Empty;
            nullId = null;
<<<<<<< HEAD
            var textPrompt = new EventActivityPrompt(nullId, _validator);
            Assert.IsNotNull(textPrompt.Id);
=======
            var textPrompt = new EventActivityPrompt(nullId, Validator);
>>>>>>> adf6f92f
        }

        [TestMethod]
        public void ActivityPromptWithNullValidatorShouldNotFail()
        {
            var validator = (PromptValidator<Activity>)Validator;
            validator = null;
            var textPrompt = new EventActivityPrompt("EventActivityPrompt", validator);
        }

        [TestMethod]
        public async Task BasicActivityPrompt()
        {
            var convoState = new ConversationState(new MemoryStorage());
            var dialogState = convoState.CreateProperty<DialogState>("dialogState");

            var adapter = new TestAdapter(TestAdapter.CreateConversation(TestContext.TestName))
                .Use(new AutoSaveStateMiddleware(convoState))
                .Use(new TranscriptLoggerMiddleware(new FileTranscriptLogger()));

            // Create new DialogSet.
            var dialogs = new DialogSet(dialogState);

            // Create and add custom activity prompt to DialogSet.
            var eventPrompt = new EventActivityPrompt("EventActivityPrompt", Validator);
            dialogs.Add(eventPrompt);

            // Create mock Activity for testing.
            var eventActivity = new Activity { Type = ActivityTypes.Event, Value = 2 };

            await new TestFlow(adapter, async (turnContext, cancellationToken) =>
            {
                var dc = await dialogs.CreateContextAsync(turnContext, cancellationToken);

                var results = await dc.ContinueDialogAsync(cancellationToken);
                if (results.Status == DialogTurnStatus.Empty)
                {
                    var options = new PromptOptions { Prompt = new Activity { Type = ActivityTypes.Message, Text = "please send an event." } };
                    await dc.PromptAsync("EventActivityPrompt", options, cancellationToken);
                }
                else if (results.Status == DialogTurnStatus.Complete)
                {
                    var content = (Activity)results.Result;
                    await turnContext.SendActivityAsync(content, cancellationToken);
                }
            })
            .Send("hello")
            .AssertReply("please send an event.")
            .Send(eventActivity)
            .AssertReply("2")
            .StartTestAsync();
        }

        [TestMethod]
        public async Task RetryAttachmentPrompt()
        {
            var convoState = new ConversationState(new MemoryStorage());
            var dialogState = convoState.CreateProperty<DialogState>("dialogState");

            var adapter = new TestAdapter(TestAdapter.CreateConversation(TestContext.TestName))
                .Use(new AutoSaveStateMiddleware(convoState))
                .Use(new TranscriptLoggerMiddleware(new FileTranscriptLogger()));

            var dialogs = new DialogSet(dialogState);

            var eventPrompt = new EventActivityPrompt("EventActivityPrompt", Validator);
            dialogs.Add(eventPrompt);

            var eventActivity = new Activity { Type = ActivityTypes.Event, Value = 2 };

            await new TestFlow(adapter, async (turnContext, cancellationToken) =>
            {
                var dc = await dialogs.CreateContextAsync(turnContext, cancellationToken);
                var results = await dc.ContinueDialogAsync(cancellationToken);
                if (results.Status == DialogTurnStatus.Empty)
                {
                    var options = new PromptOptions { Prompt = new Activity { Type = ActivityTypes.Message, Text = "please send an event." } };
                    await dc.PromptAsync("EventActivityPrompt", options);
                }
                else if (results.Status == DialogTurnStatus.Complete)
                {
                    var content = (Activity)results.Result;
                    await turnContext.SendActivityAsync(content, cancellationToken);
                }
            })
            .Send("hello")
            .AssertReply("please send an event.")
            .Send("hello again")
            .AssertReply("Please send an 'event'-type Activity with a value of 2.")
            .Send(eventActivity)
            .AssertReply("2")
            .StartTestAsync();
        }

        [TestMethod]
        public async Task ActivityPromptShouldReturnDialogEndOfTurnIfValidationFailed()
        {
            var convoState = new ConversationState(new MemoryStorage());
            var dialogState = convoState.CreateProperty<DialogState>("dialogState");

            var adapter = new TestAdapter(TestAdapter.CreateConversation(TestContext.TestName))
                .Use(new AutoSaveStateMiddleware(convoState))
                .Use(new TranscriptLoggerMiddleware(new FileTranscriptLogger()));

            var dialogs = new DialogSet(dialogState);

            PromptValidator<Activity> validator = (prompt, cancellationToken) =>
            {
                return Task.FromResult(false);
            };

            var eventPrompt = new EventActivityPrompt("EventActivityPrompt", validator);
            dialogs.Add(eventPrompt);

            var eventActivity = new Activity { Type = ActivityTypes.Event, Value = 2 };

            await new TestFlow(adapter, async (turnContext, cancellationToken) =>
            {
                var dc = await dialogs.CreateContextAsync(turnContext, cancellationToken);
                var results = await dc.ContinueDialogAsync(cancellationToken);
                if (results.Status == DialogTurnStatus.Empty)
                {
                    var options = new PromptOptions { Prompt = new Activity { Type = ActivityTypes.Message, Text = "please send an event." } };
                    await dc.PromptAsync("EventActivityPrompt", options);
                }
                else if (results.Status == DialogTurnStatus.Complete)
                {
                    var content = (Activity)results.Result;
                    await turnContext.SendActivityAsync(content, cancellationToken);
                }
                else if (results.Status == DialogTurnStatus.Waiting)
                {
                    await turnContext.SendActivityAsync("Test complete.");
                }
            })
            .Send("hello")
            .AssertReply("please send an event.")
            .Send("test")
            .AssertReply("Test complete.")
            .StartTestAsync();
        }

        [TestMethod]
        public async Task ActivityPromptResumeDialogShouldReturnDialogEndOfTurn()
        {
            var convoState = new ConversationState(new MemoryStorage());
            var dialogState = convoState.CreateProperty<DialogState>("dialogState");

            var adapter = new TestAdapter(TestAdapter.CreateConversation(TestContext.TestName))
                .Use(new AutoSaveStateMiddleware(convoState))
                .Use(new TranscriptLoggerMiddleware(new FileTranscriptLogger()));

            var dialogs = new DialogSet(dialogState);

            PromptValidator<Activity> validator = (prompt, cancellationToken) =>
            {
                return Task.FromResult(false);
            };

            var eventPrompt = new EventActivityPrompt("EventActivityPrompt", validator);
            dialogs.Add(eventPrompt);

            var eventActivity = new Activity { Type = ActivityTypes.Event, Value = 2 };

            await new TestFlow(adapter, async (turnContext, cancellationToken) =>
            {
                var dc = await dialogs.CreateContextAsync(turnContext, cancellationToken);
                var results = await dc.ContinueDialogAsync(cancellationToken);
                if (results.Status == DialogTurnStatus.Empty)
                {
                    var options = new PromptOptions { Prompt = new Activity { Type = ActivityTypes.Message, Text = "please send an event." } };
                    await dc.PromptAsync("EventActivityPrompt", options);
                }

                var secondResults = await eventPrompt.ResumeDialogAsync(dc, DialogReason.NextCalled);

                if (secondResults.Status == DialogTurnStatus.Waiting)
                {
                    await turnContext.SendActivityAsync("Test complete.");
                }
            })
            .Send("hello")
            .AssertReply("please send an event.")
            .AssertReply("please send an event.")
            .AssertReply("Test complete.")
            .StartTestAsync();
        }

        private async Task<bool> Validator(PromptValidatorContext<Activity> promptContext, CancellationToken cancellationToken)
        {
            var activity = promptContext.Recognized.Value;
            if (activity.Type == ActivityTypes.Event)
            {
                if ((int)activity.Value == 2)
                {
                    promptContext.Recognized.Value = MessageFactory.Text(activity.Value.ToString());
                    return true;
                }
            }
            else
            {
                await promptContext.Context.SendActivityAsync("Please send an 'event'-type Activity with a value of 2.");
            }

            return false;
        }
    }
}<|MERGE_RESOLUTION|>--- conflicted
+++ resolved
@@ -14,7 +14,6 @@
     [TestClass]
     public class ActivityPromptTests
     {
-<<<<<<< HEAD
         public TestContext TestContext { get; set; }
 
         private async Task<bool> _validator(PromptValidatorContext<Activity> promptContext, CancellationToken cancellationToken)
@@ -35,19 +34,12 @@
             return false;
         }
 
-=======
->>>>>>> adf6f92f
         [TestMethod]
         public void ActivityPromptWithEmptyIdShouldNotFail()
         {
-<<<<<<< HEAD
             var emptyId = "";
             var textPrompt = new EventActivityPrompt(emptyId, _validator);
             Assert.IsNotNull(textPrompt.Id);
-=======
-            var emptyId = string.Empty;
-            var textPrompt = new EventActivityPrompt(emptyId, Validator);
->>>>>>> adf6f92f
         }
 
         [TestMethod]
@@ -55,12 +47,8 @@
         {
             var nullId = string.Empty;
             nullId = null;
-<<<<<<< HEAD
             var textPrompt = new EventActivityPrompt(nullId, _validator);
             Assert.IsNotNull(textPrompt.Id);
-=======
-            var textPrompt = new EventActivityPrompt(nullId, Validator);
->>>>>>> adf6f92f
         }
 
         [TestMethod]
