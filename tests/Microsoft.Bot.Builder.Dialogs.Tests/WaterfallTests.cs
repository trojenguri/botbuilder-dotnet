﻿// Copyright (c) Microsoft Corporation. All rights reserved.
// Licensed under the MIT License.

using System;
using System.Collections.Generic;
using System.IO;
using System.Linq;
using System.Threading;
using System.Threading.Tasks;
using Microsoft.Bot.Builder.Adapters;
using Microsoft.Bot.Schema;
using Microsoft.Recognizers.Text;
using Microsoft.VisualStudio.TestTools.UnitTesting;

namespace Microsoft.Bot.Builder.Dialogs.Tests
{
    public class BindingTestDialog : Dialog
    {
        public BindingTestDialog(string dialogId, string inputBinding, string outputBinding)
            : base(dialogId)
        {
            this.InputBindings["value"] = inputBinding;
            this.OutputBinding = outputBinding;
        }

        public override async Task<DialogTurnResult> BeginDialogAsync(DialogContext dc, object options = null, CancellationToken cancellationToken = default(CancellationToken))
        {
            var bindingValue = dc.State.GetValue<string>("dialog.result.value");
            return await dc.EndDialogAsync(bindingValue).ConfigureAwait(false);
        }
    }

    [TestClass]
    public class WaterfallTests
    {
<<<<<<< HEAD
        public TestContext TestContext { get; set; }
=======
        public static WaterfallDialog Create_Waterfall3()
        {
            var steps = new WaterfallStep[]
            {
                Waterfall3_Step1,
                Waterfall3_Step2,
            };
            return new WaterfallDialog(
                "test-waterfall-a",
                steps);
        }

        public static WaterfallDialog Create_Waterfall4()
        {
            var steps = new WaterfallStep[]
            {
                Waterfall4_Step1,
                Waterfall4_Step2,
            };
            return new WaterfallDialog(
                "test-waterfall-b",
                steps);
        }

        public static WaterfallDialog Create_Waterfall5()
        {
            var steps = new WaterfallStep[]
            {
                Waterfall5_Step1,
                Waterfall5_Step2,
            };
            return new WaterfallDialog(
                "test-waterfall-c",
                steps);
        }
>>>>>>> adf6f92f

        [TestMethod]
        public async Task Waterfall()
        {
            var convoState = new ConversationState(new MemoryStorage());

            var adapter = new TestAdapter(TestAdapter.CreateConversation(TestContext.TestName))
                .Use(new AutoSaveStateMiddleware(convoState))
                .Use(new TranscriptLoggerMiddleware(new FileTranscriptLogger()));

            var dialogState = convoState.CreateProperty<DialogState>("dialogState");
            var dialogs = new DialogSet(dialogState);
            var steps = new WaterfallStep[]
            {
                async (step, cancellationToken) =>
                {
                    await step.Context.SendActivityAsync("step1");
                    return Dialog.EndOfTurn;
                },
                async (step, cancellationToken) =>
                {
                    await step.Context.SendActivityAsync("step2");
                    return Dialog.EndOfTurn;
                },
                async (step, cancellationToken) =>
                {
                    await step.Context.SendActivityAsync("step3");
                    return Dialog.EndOfTurn;
                },
            };
            dialogs.Add(new WaterfallDialog(
                "test",
                steps));

            await new TestFlow(adapter, async (turnContext, cancellationToken) =>
            {
                var dc = await dialogs.CreateContextAsync(turnContext, cancellationToken);
                await dc.ContinueDialogAsync(cancellationToken);
                if (!turnContext.Responded)
                {
                    await dc.BeginDialogAsync("test", null, cancellationToken);
                }
            })
            .Send("hello")
            .AssertReply("step1")
            .Send("hello")
            .AssertReply("step2")
            .Send("hello")
            .AssertReply("step3")
            .StartTestAsync();
        }

        [TestMethod]
        public async Task Waterfall_PersistsMemory()
        {
            var convoState = new ConversationState(new MemoryStorage());
            var userState = new UserState(new MemoryStorage());

            var adapter = new TestAdapter(TestAdapter.CreateConversation(TestContext.TestName))
                .Use(new AutoSaveStateMiddleware(convoState, userState))
                .Use(new TranscriptLoggerMiddleware(new FileTranscriptLogger()));

            var userStateProperty = userState.CreateProperty<Dictionary<string, object>>("user");
            var convoStateProperty = convoState.CreateProperty<Dictionary<string, object>>("conversation");

            var dialogState = convoState.CreateProperty<DialogState>("dialogState");
            var dialogs = new DialogSet(dialogState);

            dialogs.Add(new WaterfallDialog("test", new WaterfallStep[]
            {
                async (step, cancellationToken) =>
                {
                    await Task.Delay(0);
                    step.State.User["name"] = "bill";
                    step.State.Conversation["order"] = 1;
                    step.State.Dialog["result"] = "foo";
                    return Dialog.EndOfTurn;
                },
                async (step, cancellationToken) =>
                {
                    await Task.Delay(0);
                    Assert.AreEqual("bill", step.State.User["name"]);
                    Assert.AreEqual(1, step.State.Conversation["order"]);
                    Assert.AreEqual("foo", step.State.Dialog["result"]);
                    return Dialog.EndOfTurn; },
            }));

            await new TestFlow(adapter, async (turnContext, cancellationToken) =>
            {
                var dc = await dialogs.CreateContextAsync(turnContext, cancellationToken);
                await dc.ContinueDialogAsync(cancellationToken);
                if (!turnContext.Responded)
                {
                    await dc.BeginDialogAsync("test", null, cancellationToken);
                }
            })
            .Send("start")
            .Send("continue")
            .StartTestAsync();
        }

        [TestMethod]
        public async Task Waterfall_MemoryQueryStateValues()
        {
            var convoState = new ConversationState(new MemoryStorage());
            var userState = new UserState(new MemoryStorage());

            var adapter = new TestAdapter(TestAdapter.CreateConversation(TestContext.TestName))
                .Use(new AutoSaveStateMiddleware(convoState, userState))
                .Use(new TranscriptLoggerMiddleware(new FileTranscriptLogger()));

            var userStateProperty = userState.CreateProperty<Dictionary<string, object>>("user");
            var convoStateProperty = convoState.CreateProperty<Dictionary<string, object>>("conversation");

            var dialogState = convoState.CreateProperty<DialogState>("dialogState");
            var dialogs = new DialogSet(dialogState);

            dialogs.Add(new WaterfallDialog("test", new WaterfallStep[]
            {
                async (step, cancellationToken) =>
                {
                    await Task.Delay(0);
                    step.State.User["name"] = "user";
                    step.State.Conversation["name"] = "convo";
                    step.State.Dialog["name"] = "foo";
                    return Dialog.EndOfTurn;
                },
                async (step, cancellationToken) =>
                {
                    await Task.Delay(0);
                    var result = step.State.Query("user.name");
                    Assert.IsTrue(result.Count() == 1 && result.First().ToString() == "user");

                    result = step.State.Query("conversation.name");
                    Assert.IsTrue(result.Count() == 1 && result.First().ToString() == "convo");

                    result = step.State.Query("dialog.name");
                    Assert.IsTrue(result.Count() == 1 && result.First().ToString() == "foo");

                    result = step.State.Query("$..name");
                    Assert.IsTrue(result.Count() == 5);

                    return Dialog.EndOfTurn;
                }
            }));

            await new TestFlow(adapter, async (turnContext, cancellationToken) =>
            {
                var dc = await dialogs.CreateContextAsync(turnContext, cancellationToken);
                await dc.ContinueDialogAsync(cancellationToken);
                if (!turnContext.Responded)
                {
                    await dc.BeginDialogAsync("test", null, cancellationToken);
                }
            })
            .Send("start")
            .Send("continue")
            .StartTestAsync();
        }

        [TestMethod]
        public async Task Waterfall_MemoryGetStateValues()
        {
            var convoState = new ConversationState(new MemoryStorage());
            var userState = new UserState(new MemoryStorage());

            var adapter = new TestAdapter(TestAdapter.CreateConversation(TestContext.TestName))
                .Use(new AutoSaveStateMiddleware(convoState, userState))
                .Use(new TranscriptLoggerMiddleware(new FileTranscriptLogger()));

            var userStateProperty = userState.CreateProperty<Dictionary<string, object>>("user");
            var convoStateProperty = convoState.CreateProperty<Dictionary<string, object>>("conversation");

            var dialogState = convoState.CreateProperty<DialogState>("dialogState");
            var dialogs = new DialogSet(dialogState);

            dialogs.Add(new WaterfallDialog("test", new WaterfallStep[]
            {
                async (step, cancellationToken) =>
                {
                    await Task.Delay(0);
                    step.State.User["name"] = "user";
                    step.State.Conversation["name"] = "convo";
                    step.State.Dialog["name"] = "foo";
                    return Dialog.EndOfTurn;
                },
                async (step, cancellationToken) =>
                {
                    await Task.Delay(0);
                    Assert.AreEqual("user", step.State.GetValue<string>("user.name"));
                    Assert.AreEqual(false, step.State.HasValue("user.lastName"));
                    Assert.AreEqual("default", step.State.GetValue<string>("user.lastName", "default"));
                    return Dialog.EndOfTurn;
                }
            }));

            await new TestFlow(adapter, async (turnContext, cancellationToken) =>
            {
                var dc = await dialogs.CreateContextAsync(turnContext, cancellationToken);
                await dc.ContinueDialogAsync(cancellationToken);
                if (!turnContext.Responded)
                {
                    await dc.BeginDialogAsync("test", null, cancellationToken);
                }
            })
            .Send("start")
            .Send("continue")
            .StartTestAsync();
        }

        [TestMethod]
        public async Task Waterfall_MemorySetValue()
        {
            var convoState = new ConversationState(new MemoryStorage());
            var userState = new UserState(new MemoryStorage());

            var adapter = new TestAdapter(TestAdapter.CreateConversation(TestContext.TestName))
                .Use(new AutoSaveStateMiddleware(convoState, userState))
                .Use(new TranscriptLoggerMiddleware(new FileTranscriptLogger()));

            var userStateProperty = userState.CreateProperty<Dictionary<string, object>>("user");
            var convoStateProperty = convoState.CreateProperty<Dictionary<string, object>>("conversation");

            var dialogState = convoState.CreateProperty<DialogState>("dialogState");
            var dialogs = new DialogSet(dialogState);

            dialogs.Add(new WaterfallDialog("test", new WaterfallStep[]
            {
                async (step, cancellationToken) =>
                {
                    await Task.Delay(0);
                    step.State.User["name"] = "testUser";
                    step.State.SetValue("user.address", "15155");
                    step.State.SetValue("user.profile.firstName", "bill");
                    step.State.SetValue("conversation.a", "joe");
                    step.State.SetValue("dialog.profilds", "johnny");
                    step.State.SetValue("conversation.profile.firstName", "joe");
                    step.State.SetValue("dialog.profile.firstName", "johnny");
                    return Dialog.EndOfTurn;
                },
                async (step, cancellationToken) =>
                {
                    await Task.Delay(0);
                    Assert.AreEqual("bill", step.State.GetValue<string>("user.profile.firstName"));
                    Assert.AreEqual("joe", step.State.GetValue<string>("conversation.profile.firstName"));
                    Assert.AreEqual("johnny", step.State.GetValue<string>("dialog.profile.firstName"));
                    return Dialog.EndOfTurn;
                }
            }));

            await new TestFlow(adapter, async (turnContext, cancellationToken) =>
            {
                var dc = await dialogs.CreateContextAsync(turnContext, cancellationToken);
                await dc.ContinueDialogAsync(cancellationToken);
                if (!turnContext.Responded)
                {
                    await dc.BeginDialogAsync("test", null, cancellationToken);
                }
            })
            .Send("start")
            .Send("continue")
            .StartTestAsync();
        }

        [TestMethod]
        public async Task Waterfall_MemoryInputOutputBindings()
        {
            var convoState = new ConversationState(new MemoryStorage());
            var userState = new UserState(new MemoryStorage());

            var adapter = new TestAdapter(TestAdapter.CreateConversation(TestContext.TestName))
                .Use(new AutoSaveStateMiddleware(convoState, userState))
                .Use(new TranscriptLoggerMiddleware(new FileTranscriptLogger()));

            var userStateProperty = userState.CreateProperty<Dictionary<string, object>>("user");
            var convoStateProperty = convoState.CreateProperty<Dictionary<string, object>>("conversation");

            var dialogState = convoState.CreateProperty<DialogState>("dialogState");
            var dialogs = new DialogSet(dialogState);

            dialogs.Add(new WaterfallDialog("test", new WaterfallStep[]
            {
                async (step, cancellationToken) =>
                {
                    step.State.SetValue("user.profile.name", "bill");
                    await step.BeginDialogAsync("b").ConfigureAwait(false);
                    return Dialog.EndOfTurn;
                },
                async (step, cancellationToken) =>
                {
                    await Task.Delay(0);
                    Assert.AreEqual("bill", step.State.GetValue<string>("dialog.result.name"));
                    return Dialog.EndOfTurn;
                }
            }));

            dialogs.Add(new BindingTestDialog("b", "user.profile.name", "dialog.result.name"));

            await new TestFlow(adapter, async (turnContext, cancellationToken) =>
            {
                var dc = await dialogs.CreateContextAsync(turnContext, cancellationToken);
                await dc.ContinueDialogAsync(cancellationToken);
                if (!turnContext.Responded)
                {
                    await dc.BeginDialogAsync("test", null, cancellationToken);
                }
            })
            .Send("start")
            .StartTestAsync();
        }


        [TestMethod]
        public async Task WaterfallWithCallback()
        {
            var convoState = new ConversationState(new MemoryStorage());

            var adapter = new TestAdapter(TestAdapter.CreateConversation(TestContext.TestName))
                .Use(new AutoSaveStateMiddleware(convoState))
                .Use(new TranscriptLoggerMiddleware(new FileTranscriptLogger()));

            var dialogState = convoState.CreateProperty<DialogState>("dialogState");
            var dialogs = new DialogSet(dialogState);
            var steps = new WaterfallStep[]
            {
                async (step, cancellationToken) =>
                {
                    await step.Context.SendActivityAsync("step1");
                    return Dialog.EndOfTurn;
                },
                async (step, cancellationToken) =>
                {
                    await step.Context.SendActivityAsync("step2");
                    return Dialog.EndOfTurn;
                },
                async (step, cancellationToken) =>
                {
                    await step.Context.SendActivityAsync("step3");
                    return Dialog.EndOfTurn;
                },
            };
            var waterfallDialog = new WaterfallDialog(
                "test",
                steps);

            dialogs.Add(waterfallDialog);

            await new TestFlow(adapter, async (turnContext, cancellationToken) =>
            {
                var dc = await dialogs.CreateContextAsync(turnContext, cancellationToken);
                await dc.ContinueDialogAsync(cancellationToken);
                if (!turnContext.Responded)
                {
                    await dc.BeginDialogAsync("test", null, cancellationToken);
                }
            })
            .Send("hello")
            .AssertReply("step1")
            .Send("hello")
            .AssertReply("step2")
            .Send("hello")
            .AssertReply("step3")
            .StartTestAsync();
        }

        [TestMethod]
        [ExpectedException(typeof(ArgumentNullException))]
        public void WaterfallWithStepsNull()
        {
            var waterfall = new WaterfallDialog("test");
            waterfall.AddStep(null);
        }

        [TestMethod]
        public async Task WaterfallWithClass()
        {
            var convoState = new ConversationState(new MemoryStorage());

            var adapter = new TestAdapter(TestAdapter.CreateConversation(TestContext.TestName))
                .Use(new AutoSaveStateMiddleware(convoState))
                .Use(new TranscriptLoggerMiddleware(new FileTranscriptLogger()));

            var dialogState = convoState.CreateProperty<DialogState>("dialogState");
            var dialogs = new DialogSet(dialogState);
            dialogs.Add(new MyWaterfallDialog("test"));

            await new TestFlow(adapter, async (turnContext, cancellationToken) =>
            {
                var dc = await dialogs.CreateContextAsync(turnContext, cancellationToken);
                await dc.ContinueDialogAsync(cancellationToken);
                if (!turnContext.Responded)
                {
                    await dc.BeginDialogAsync("test", null, cancellationToken);
                }
            })
            .Send("hello")
            .AssertReply("step1")
            .Send("hello")
            .AssertReply("step2")
            .Send("hello")
            .AssertReply("step3")
            .StartTestAsync();
        }

        [TestMethod]
        public async Task WaterfallPrompt()
        {
            var convoState = new ConversationState(new MemoryStorage());
            var dialogState = convoState.CreateProperty<DialogState>("dialogState");

            var adapter = new TestAdapter(TestAdapter.CreateConversation(TestContext.TestName))
                .Use(new AutoSaveStateMiddleware(convoState))
                .Use(new TranscriptLoggerMiddleware(new FileTranscriptLogger()));

            await new TestFlow(adapter, async (turnContext, cancellationToken) =>
            {
                var state = await dialogState.GetAsync(turnContext, () => new DialogState());
                var dialogs = new DialogSet(dialogState);
                dialogs.Add(Create_Waterfall2());
                var numberPrompt = new NumberPrompt<int>("number", defaultLocale: Culture.English);
                dialogs.Add(numberPrompt);

                var dc = await dialogs.CreateContextAsync(turnContext, cancellationToken);

                await dc.ContinueDialogAsync();

                if (!turnContext.Responded)
                {
                    await dc.BeginDialogAsync("test-waterfall");
                }
            })
            .Send("hello")
            .AssertReply("step1")
            .AssertReply("Enter a number.")
            .Send("hello again")
            .AssertReply("It must be a number")
            .Send("42")
            .AssertReply("Thanks for '42'")
            .AssertReply("step2")
            .AssertReply("Enter a number.")
            .Send("apple")
            .AssertReply("It must be a number")
            .Send("orange")
            .AssertReply("It must be a number")
            .Send("64")
            .AssertReply("Thanks for '64'")
            .AssertReply("step3")
            .StartTestAsync();
        }

        [TestMethod]
        public async Task WaterfallNested()
        {
            var convoState = new ConversationState(new MemoryStorage());

            var adapter = new TestAdapter(TestAdapter.CreateConversation(TestContext.TestName))
                .Use(new AutoSaveStateMiddleware(convoState))
                .Use(new TranscriptLoggerMiddleware(new FileTranscriptLogger()));

            await new TestFlow(adapter, async (turnContext, cancellationToken) =>
            {
                var dialogState = convoState.CreateProperty<DialogState>("dialogState");
                var dialogs = new DialogSet(dialogState);
                dialogs.Add(Create_Waterfall3());
                dialogs.Add(Create_Waterfall4());
                dialogs.Add(Create_Waterfall5());

                var dc = await dialogs.CreateContextAsync(turnContext, cancellationToken);

                await dc.ContinueDialogAsync();

                if (!turnContext.Responded)
                {
                    await dc.BeginDialogAsync("test-waterfall-a");
                }
            })
            .Send("hello")
            .AssertReply("step1")
            .AssertReply("step1.1")
            .Send("hello")
            .AssertReply("step1.2")
            .Send("hello")
            .AssertReply("step2")
            .AssertReply("step2.1")
            .Send("hello")
            .AssertReply("step2.2")
            .StartTestAsync();
        }

        [TestMethod]
        public async Task WaterfallDateTimePromptFirstInvalidThenValidInput()
        {
            var convoState = new ConversationState(new MemoryStorage());
            var dialogState = convoState.CreateProperty<DialogState>("dialogState");

            var dialogs = new DialogSet(dialogState);
            dialogs.Add(new DateTimePrompt("dateTimePrompt", defaultLocale: Culture.English));
            var steps = new WaterfallStep[]
            {
                async (stepContext, cancellationToken) =>
                {
                    return await stepContext.PromptAsync("dateTimePrompt", new PromptOptions { Prompt = new Activity { Text = "Provide a date", Type = ActivityTypes.Message } });
                },
                async (stepContext, cancellationToken) =>
                {
                    Assert.IsNotNull(stepContext);
                    return await stepContext.EndDialogAsync();
                },
            };
            dialogs.Add(new WaterfallDialog(
                "test-dateTimePrompt",
                steps));

            var adapter = new TestAdapter(TestAdapter.CreateConversation(TestContext.TestName))
                .Use(new AutoSaveStateMiddleware(convoState))
                .Use(new TranscriptLoggerMiddleware(new FileTranscriptLogger()));

            await new TestFlow(adapter, async (turnContext, cancellationToken) =>
            {
                var state = await dialogState.GetAsync(turnContext, () => new DialogState());

                var dc = await dialogs.CreateContextAsync(turnContext, cancellationToken);

                await dc.ContinueDialogAsync(cancellationToken);

                if (!turnContext.Responded)
                {
                    await dc.BeginDialogAsync("test-dateTimePrompt", null, cancellationToken);
                }
            })
            .Send("hello")
            .AssertReply("Provide a date")
            .Send("hello again")
            .AssertReply("Provide a date")
            .Send("Wednesday 4 oclock")
            .StartTestAsync();
        }

        private static WaterfallDialog Create_Waterfall2()
        {
            var steps = new WaterfallStep[]
                {
                    Waterfall2_Step1,
                    Waterfall2_Step2,
                    Waterfall2_Step3,
                };
            return new WaterfallDialog(
                "test-waterfall",
                steps);
        }

        private static async Task<DialogTurnResult> Waterfall2_Step1(WaterfallStepContext stepContext, CancellationToken cancellationToken)
        {
            await stepContext.Context.SendActivityAsync("step1");
            return await stepContext.PromptAsync("number", new PromptOptions
            {
                Prompt = MessageFactory.Text("Enter a number."),
                RetryPrompt = MessageFactory.Text("It must be a number"),
            });
        }

        private static async Task<DialogTurnResult> Waterfall2_Step2(WaterfallStepContext stepContext, CancellationToken cancellationToken)
        {
            if (stepContext.Values != null)
            {
                var numberResult = (int)stepContext.Result;
                await stepContext.Context.SendActivityAsync($"Thanks for '{numberResult}'");
            }

            await stepContext.Context.SendActivityAsync("step2");
            return await stepContext.PromptAsync(
                "number",
                new PromptOptions
                {
                    Prompt = MessageFactory.Text("Enter a number."),
                    RetryPrompt = MessageFactory.Text("It must be a number"),
                });
        }

        private static async Task<DialogTurnResult> Waterfall2_Step3(WaterfallStepContext stepContext, CancellationToken cancellationToken)
        {
            if (stepContext.Values != null)
            {
                var numberResult = (int)stepContext.Result;
                await stepContext.Context.SendActivityAsync($"Thanks for '{numberResult}'");
            }

            await stepContext.Context.SendActivityAsync("step3");
            return await stepContext.EndDialogAsync(new Dictionary<string, object> { { "Value", "All Done!" } });
        }

        private static async Task<DialogTurnResult> Waterfall3_Step1(WaterfallStepContext stepContext, CancellationToken cancellationToken)
        {
            await stepContext.Context.SendActivityAsync(MessageFactory.Text("step1"), cancellationToken);
            return await stepContext.BeginDialogAsync("test-waterfall-b", null, cancellationToken);
        }

        private static async Task<DialogTurnResult> Waterfall3_Step2(WaterfallStepContext stepContext, CancellationToken cancellationToken)
        {
            await stepContext.Context.SendActivityAsync(MessageFactory.Text("step2"), cancellationToken);
            return await stepContext.BeginDialogAsync("test-waterfall-c", null, cancellationToken);
        }

        private static async Task<DialogTurnResult> Waterfall4_Step1(WaterfallStepContext stepContext, CancellationToken cancellationToken)
        {
            await stepContext.Context.SendActivityAsync(MessageFactory.Text("step1.1"), cancellationToken);
            return Dialog.EndOfTurn;
        }

        private static async Task<DialogTurnResult> Waterfall4_Step2(WaterfallStepContext stepContext, CancellationToken cancellationToken)
        {
            await stepContext.Context.SendActivityAsync(MessageFactory.Text("step1.2"), cancellationToken);
            return Dialog.EndOfTurn;
        }

        private static async Task<DialogTurnResult> Waterfall5_Step1(WaterfallStepContext stepContext, CancellationToken cancellationToken)
        {
            await stepContext.Context.SendActivityAsync(MessageFactory.Text("step2.1"), cancellationToken);
            return Dialog.EndOfTurn;
        }

        private static async Task<DialogTurnResult> Waterfall5_Step2(WaterfallStepContext stepContext, CancellationToken cancellationToken)
        {
            await stepContext.Context.SendActivityAsync(MessageFactory.Text("step2.2"), cancellationToken);
            return await stepContext.EndDialogAsync(cancellationToken: cancellationToken);
        }
<<<<<<< HEAD

    }

    public class MyWaterfallDialog : WaterfallDialog
    {
        public MyWaterfallDialog(string id)
            : base(id)
        {
            AddStep(Waterfall2_Step1);
            AddStep(Waterfall2_Step2);
            AddStep(Waterfall2_Step3);
        }

        private static async Task<DialogTurnResult> Waterfall2_Step1(WaterfallStepContext stepContext, CancellationToken cancellationToken)
        {
            await stepContext.Context.SendActivityAsync("step1");
            return Dialog.EndOfTurn;
        }
        private static async Task<DialogTurnResult> Waterfall2_Step2(WaterfallStepContext stepContext, CancellationToken cancellationToken)
        {
            await stepContext.Context.SendActivityAsync("step2");
            return Dialog.EndOfTurn;
        }
        private static async Task<DialogTurnResult> Waterfall2_Step3(WaterfallStepContext stepContext, CancellationToken cancellationToken)
        {
            await stepContext.Context.SendActivityAsync("step3");
            return Dialog.EndOfTurn;
        }
=======
>>>>>>> adf6f92f
    }
}<|MERGE_RESOLUTION|>--- conflicted
+++ resolved
@@ -33,9 +33,6 @@
     [TestClass]
     public class WaterfallTests
     {
-<<<<<<< HEAD
-        public TestContext TestContext { get; set; }
-=======
         public static WaterfallDialog Create_Waterfall3()
         {
             var steps = new WaterfallStep[]
@@ -71,7 +68,8 @@
                 "test-waterfall-c",
                 steps);
         }
->>>>>>> adf6f92f
+
+        public TestContext TestContext { get; set; }
 
         [TestMethod]
         public async Task Waterfall()
@@ -698,8 +696,6 @@
             await stepContext.Context.SendActivityAsync(MessageFactory.Text("step2.2"), cancellationToken);
             return await stepContext.EndDialogAsync(cancellationToken: cancellationToken);
         }
-<<<<<<< HEAD
-
     }
 
     public class MyWaterfallDialog : WaterfallDialog
@@ -727,7 +723,6 @@
             await stepContext.Context.SendActivityAsync("step3");
             return Dialog.EndOfTurn;
         }
-=======
->>>>>>> adf6f92f
     }
+
 }