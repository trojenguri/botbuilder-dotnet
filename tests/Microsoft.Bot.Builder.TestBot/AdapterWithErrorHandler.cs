--- conflicted
+++ resolved
@@ -4,7 +4,6 @@
 using System;
 using Microsoft.Bot.Builder;
 using Microsoft.Bot.Builder.Integration.AspNet.Core;
-using Microsoft.Bot.Builder.TestBot.Middleware.Telemetry;
 using Microsoft.Bot.Connector.Authentication;
 using Microsoft.Extensions.Logging;
 
@@ -12,11 +11,7 @@
 {
     public class AdapterWithErrorHandler : BotFrameworkHttpAdapter
     {
-<<<<<<< HEAD
-        public AdapterWithErrorHandler(ICredentialProvider credentialProvider, ILogger<BotFrameworkHttpAdapter> logger, IMiddleware middleware, ConversationState conversationState = null)
-=======
-        public AdapterWithErrorHandler(ICredentialProvider credentialProvider, ILogger<BotFrameworkHttpAdapter> logger, InspectionMiddleware inspectionMiddleware, ConversationState conversationState)
->>>>>>> aeebe49a
+        public AdapterWithErrorHandler(ICredentialProvider credentialProvider, ILogger<BotFrameworkHttpAdapter> logger, IMiddleware inspectionMiddleware, ConversationState conversationState)
             : base(credentialProvider)
         {
             OnTurnError = async (turnContext, exception) =>
@@ -43,11 +38,7 @@
                 }
             };
 
-<<<<<<< HEAD
-            Use(middleware);
-=======
             Use(inspectionMiddleware);
->>>>>>> aeebe49a
         }
     }
 }