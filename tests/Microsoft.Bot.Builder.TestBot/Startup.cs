﻿// Copyright (c) Microsoft Corporation. All rights reserved.
// Licensed under the MIT License.

using System;
using Microsoft.AspNetCore.Builder;
using Microsoft.AspNetCore.Hosting;
using Microsoft.AspNetCore.Mvc;
using Microsoft.Bot.Builder;
using Microsoft.Bot.Builder.AI.Luis;
using Microsoft.Bot.Builder.BotFramework;
using Microsoft.Bot.Builder.Integration.AspNet.Core;
using Microsoft.Bot.Builder.TestBot.Bots;
using Microsoft.Bot.Connector.Authentication;
using Microsoft.BotBuilderSamples.CognitiveModels;
using Microsoft.Extensions.Configuration;
using Microsoft.Extensions.DependencyInjection;

namespace Microsoft.BotBuilderSamples
{
    public class Startup
    {
        private string _chosenBot = string.Empty;

        public Startup(IConfiguration configuration)
        {
            Configuration = configuration;
        }

        /// <summary>
        /// Gets the configuration that represents a set of key/value application configuration properties.
        /// </summary>
        /// <value>
        /// The <see cref="IConfiguration"/> that represents a set of key/value application configuration properties.
        /// </value>
        public IConfiguration Configuration { get; }

        // This method gets called by the runtime. Use this method to add services to the container.
        public void ConfigureServices(IServiceCollection services)
        {
            services.AddMvc().SetCompatibilityVersion(CompatibilityVersion.Version_2_1);

            // Create the credential provider to be used with the Bot Framework Adapter.
            services.AddSingleton<ICredentialProvider, ConfigurationCredentialProvider>();

            // Create the debug middleware
            services.AddSingleton<InspectionMiddleware>();

            // Create the Bot Framework Adapter with error handling enabled.
            services.AddSingleton<IBotFrameworkHttpAdapter, AdapterWithErrorHandler>();

            // Create the storage we'll be using for User and Conversation state. (Memory is great for testing purposes.)
            services.AddSingleton<IStorage, MemoryStorage>();

            // Create the App state. (Used by the DebugMiddleware.)
            services.AddSingleton<InspectionState>();

            // Create the User state. (Used in this bot's Dialog implementation.)
            services.AddSingleton<UserState>();

            // Create the Conversation state. (Used by the Dialog system itself.)
            services.AddSingleton<ConversationState>();

            // Register booking dialog
            services.AddSingleton(new BookingDialog());

            // Register LUIS recognizer
            var luisApplication = new LuisApplication(
                Configuration["LuisAppId"],
                Configuration["LuisAPIKey"],
                "https://" + Configuration["LuisAPIHostName"]);

            var recognizer = new LuisRecognizer(luisApplication, null, false, null);
            services.AddSingleton<IRecognizer>(recognizer);

            // The Dialog that will be run by the bot.
            services.AddSingleton<MainDialog>();

            // Create the bot as a transient. In this case the ASP Controller is expecting an IBot.
<<<<<<< HEAD
            switch (_chosenBot)
            {
                case "EchoBot":
                    services.AddTransient<IBot, MyBot>();
                    break;

                case "DialogBot":
                    services.AddTransient<IBot, DialogBot<MainDialog>>();
                    break;

                default:
                    services.AddTransient<IBot, DialogAndWelcomeBot<MainDialog>>();
                    break;
            }
=======
            services.AddScoped<MyBot>();
            services.AddScoped<DialogBot<MainDialog>>();
            services.AddScoped<DialogAndWelcomeBot<MainDialog>>();
>>>>>>> c380bf54

            // We can also run the inspection at a different endpoint. Just uncomment these lines.
            // services.AddSingleton<DebugAdapter>();
            // services.AddTransient<DebugBot>();
            services.AddTransient<Func<string, IBot>>(serviceProvider => key =>
            {
                switch (key)
                {
                    case "mybot":
                        return serviceProvider.GetService<MyBot>();
                    case "dialogbot":
                        return serviceProvider.GetService<DialogBot<MainDialog>>();
                    case "messages":
                    case "dialogandwelcomebot":
                        return serviceProvider.GetService<DialogAndWelcomeBot<MainDialog>>();
                    default:
                        return null;
                }
            });
        }

        // This method gets called by the runtime. Use this method to configure the HTTP request pipeline.
        public void Configure(IApplicationBuilder app, IHostingEnvironment env)
        {
            if (env.IsDevelopment())
            {
                app.UseDeveloperExceptionPage();
            }
            else
            {
                app.UseHsts();
            }

            app.UseDefaultFiles();
            app.UseStaticFiles();

            // app.UseHttpsRedirection();
<<<<<<< HEAD
            app.UseMvc();
        }

        public void GetEnvironmentVariables()
        {
            if (!string.IsNullOrWhiteSpace(_chosenBot))
            {
                return;
            }

            _chosenBot = Environment.GetEnvironmentVariable("CHOSENBOT");
            if (string.IsNullOrWhiteSpace(_chosenBot))
            {
                _chosenBot = "DialogAndWelcomeBot";
            }
=======
            app.UseMvc(routes =>
            {
                routes.MapRoute(
                    name: "default",
                    template: "api/{controller}");
            });
>>>>>>> c380bf54
        }
    }
}<|MERGE_RESOLUTION|>--- conflicted
+++ resolved
@@ -11,7 +11,6 @@
 using Microsoft.Bot.Builder.Integration.AspNet.Core;
 using Microsoft.Bot.Builder.TestBot.Bots;
 using Microsoft.Bot.Connector.Authentication;
-using Microsoft.BotBuilderSamples.CognitiveModels;
 using Microsoft.Extensions.Configuration;
 using Microsoft.Extensions.DependencyInjection;
 
@@ -76,26 +75,9 @@
             services.AddSingleton<MainDialog>();
 
             // Create the bot as a transient. In this case the ASP Controller is expecting an IBot.
-<<<<<<< HEAD
-            switch (_chosenBot)
-            {
-                case "EchoBot":
-                    services.AddTransient<IBot, MyBot>();
-                    break;
-
-                case "DialogBot":
-                    services.AddTransient<IBot, DialogBot<MainDialog>>();
-                    break;
-
-                default:
-                    services.AddTransient<IBot, DialogAndWelcomeBot<MainDialog>>();
-                    break;
-            }
-=======
             services.AddScoped<MyBot>();
             services.AddScoped<DialogBot<MainDialog>>();
             services.AddScoped<DialogAndWelcomeBot<MainDialog>>();
->>>>>>> c380bf54
 
             // We can also run the inspection at a different endpoint. Just uncomment these lines.
             // services.AddSingleton<DebugAdapter>();
@@ -133,30 +115,12 @@
             app.UseStaticFiles();
 
             // app.UseHttpsRedirection();
-<<<<<<< HEAD
-            app.UseMvc();
-        }
-
-        public void GetEnvironmentVariables()
-        {
-            if (!string.IsNullOrWhiteSpace(_chosenBot))
-            {
-                return;
-            }
-
-            _chosenBot = Environment.GetEnvironmentVariable("CHOSENBOT");
-            if (string.IsNullOrWhiteSpace(_chosenBot))
-            {
-                _chosenBot = "DialogAndWelcomeBot";
-            }
-=======
             app.UseMvc(routes =>
             {
                 routes.MapRoute(
                     name: "default",
                     template: "api/{controller}");
             });
->>>>>>> c380bf54
         }
     }
 }